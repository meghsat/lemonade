--- conflicted
+++ resolved
@@ -107,11 +107,7 @@
     include_package_data=True,
     package_data={
         "lemonade_server": ["server_models.json"],
-<<<<<<< HEAD
-        "lemonade": ["tools/server/static/styles.css"],
-=======
         "lemonade": ["tools/server/static/*"],
->>>>>>> 3dfaf99d
     },
 )
 
