--- conflicted
+++ resolved
@@ -31,53 +31,14 @@
 
 ## Installation
 
-<<<<<<< HEAD
-There are 3 ways a user can install the Lemonade SDK:
-
-1. Use the [Lemonade Server Installer](#installing-from-lemonade_server_installerexe). This provides a no code way to run LLMs locally and integrate with OpenAI compatible applications.
-1. Use [PyPI installation](#installing-from-pypi) by installing the `lemonade-sdk` package with the appropriate extras for your backend. This will install the full set of Lemonade SDK tools, including Lemonade Server, API, and CLI commands.
-1. Use [source installation](#installing-from-source) if you plan to contribute or customize the Lemonade SDK.
-
-
-### Installing From Lemonade_Server_Installer.exe
-
-The Lemonade Server is available as a standalone tool with a one-click Windows installer `.exe`. Check out the [Lemonade Server getting started guide](server/README.md) for installation instructions and the [server spec](./server/server_spec.md) to learn more about the functionality.
-
-The Lemonade Server [featured apps](./server/apps/README.md) has guides for how to use Lemonade Server with a collection of applications that we have tested.
-
-### Installing From PyPI
-
-To install the Lemonade SDK from PyPI:
-
-1. Create and activate a [miniconda](https://repo.anaconda.com/miniconda/Miniconda3-latest-Windows-x86_64.exe) environment.
-    ```bash
-    conda create -n lemon python=3.10
-    ```
-=======
->>>>>>> 3dfaf99d
 
 [Click here for Lemonade SDK installation options](https://lemonade-server.ai/install_options.html).
 
 For a quick start with Hugging Face (PyTorch) LLMs on CPU, run the following installation commands in an active Python 3 environment, and then try one of the CLI commands below.
 
-<<<<<<< HEAD
-        - Follow the environment setup instructions [here](https://ryzenai.docs.amd.com/en/latest/llm/high_level_python.html)
-    - Hugging Face (PyTorch) LLMs for CPU backend:
-        ```bash
-            pip install lemonade-sdk[llm]
-        ```
-    - llama.cpp: see [instructions](./llamacpp.md).
-
-4. Use `lemonade -h` to explore the LLM tools, and see the [command](#cli-commands) and [API](#api) examples below.
-
-### Installing From Source
-
-The Lemonade SDK can be installed from source code by cloning this repository and following the instructions [here](./source_installation_inst.md).
-=======
 ```bash
 pip install lemonade-sdk[llm]
 ```
->>>>>>> 3dfaf99d
 
 
 ## CLI Commands
@@ -187,19 +148,6 @@
 This generates a PNG file that is stored in the current folder and the build folder.  This file
 contains a figure plotting the memory usage over the Lemonade tool sequence.  Learn more by running `lemonade -h`.
 
-<<<<<<< HEAD
-### Serving
-
-You can launch an OpenAI-compatible server with:
-
-```bash
-    lemonade-server serve
-```
-
-Visit the [server README](./server/README.md) to learn more about the server's capabilities.
-
-=======
->>>>>>> 3dfaf99d
 ## API
 
 Lemonade is also available via API.
