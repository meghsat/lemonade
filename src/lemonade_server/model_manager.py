import json
import os
import huggingface_hub
from importlib.metadata import distributions
from lemonade_server.pydantic_models import LoadConfig


class ModelManager:

    @property
    def supported_models(self) -> dict:
        """
        Returns a dictionary of supported models.
        Note: Models must be downloaded before they are locally available.
        """
        # Load the models dictionary from the JSON file
        server_models_file = os.path.join(
            os.path.dirname(__file__), "server_models.json"
        )
        with open(server_models_file, "r", encoding="utf-8") as file:
            models = json.load(file)

        # Add the model name as a key in each entry, to make it easier
        # to access later

        for key, value in models.items():
            value["model_name"] = key

        return models

    @property
    def downloaded_hf_checkpoints(self) -> list[str]:
        """
        Returns a list of Hugging Face checkpoints that have been downloaded.
        """
        downloaded_hf_checkpoints = []
        try:
            hf_cache_info = huggingface_hub.scan_cache_dir()
            downloaded_hf_checkpoints = [entry.repo_id for entry in hf_cache_info.repos]
        except huggingface_hub.CacheNotFound:
            pass
        except Exception as e:  # pylint: disable=broad-exception-caught
            print(f"Error scanning Hugging Face cache: {e}")
        return downloaded_hf_checkpoints

    @property
    def downloaded_models(self) -> dict:
        """
        Returns a dictionary of locally available models.
        """
        downloaded_models = {}
        for model in self.supported_models:
            if (
                self.supported_models[model]["checkpoint"].split(":")[0]
                in self.downloaded_hf_checkpoints
            ):
                downloaded_models[model] = self.supported_models[model]
        return downloaded_models

    @property
    def downloaded_models_enabled(self) -> dict:
        """
        Returns a dictionary of locally available models that are enabled by
        the current installation.
        """
        return self.filter_models_by_backend(self.downloaded_models)
<<<<<<< HEAD
=======

    def download_gguf(self, model_config: LoadConfig) -> dict:
        """
        Downloads the GGUF file for the given model configuration.
        """

        # The variant parameter can be either:
        # 1. A full GGUF filename (e.g. "model-Q4_0.gguf")
        # 2. A quantization variant (e.g. "Q4_0")
        # This code handles both cases by constructing the appropriate filename
        checkpoint, variant = model_config.checkpoint.split(":")
        hf_base_name = checkpoint.split("/")[-1].replace("-GGUF", "")
        variant_name = (
            variant if variant.endswith(".gguf") else f"{hf_base_name}-{variant}.gguf"
        )

        # If there is a mmproj file, add it to the patterns
        expected_files = {"variant": variant_name}
        if model_config.mmproj:
            expected_files["mmproj"] = model_config.mmproj

        # Download the files
        snapshot_folder = huggingface_hub.snapshot_download(
            repo_id=checkpoint,
            allow_patterns=list(expected_files.values()),
        )

        # Ensure we downloaded all expected files while creating a dict of the downloaded files
        snapshot_files = {}
        for file in expected_files:
            snapshot_files[file] = os.path.join(snapshot_folder, expected_files[file])
            if expected_files[file] not in os.listdir(snapshot_folder):
                raise ValueError(
                    f"Hugging Face snapshot download for {model_config.checkpoint} "
                    f"expected file {expected_files[file]} not found in {snapshot_folder}"
                )

        # Return a dict that points to the snapshot path of the downloaded GGUF files
        return snapshot_files
>>>>>>> 3dfaf99d

    def download_models(self, models: list[str]):
        """
        Downloads the specified models from Hugging Face.
        """
        for model in models:
            if model not in self.supported_models:
                raise ValueError(
                    f"Model {model} is not supported. Please choose from the following: "
                    f"{list(self.supported_models.keys())}"
                )
            checkpoint = self.supported_models[model]["checkpoint"]
            print(f"Downloading {model} ({checkpoint})")

            if "gguf" in checkpoint.lower():
                model_config = LoadConfig(**self.supported_models[model])
                self.download_gguf(model_config)
            else:
                huggingface_hub.snapshot_download(repo_id=checkpoint)

    def filter_models_by_backend(self, models: dict) -> dict:
        """
        Returns a filtered dict of models that are enabled by the
        current environment.
        """
        installed_packages = {dist.metadata["Name"].lower() for dist in distributions()}

        hybrid_installed = (
            "onnxruntime-vitisai" in installed_packages
            and "onnxruntime-genai-directml-ryzenai" in installed_packages
        )
        filtered = {}
        for model, value in models.items():
            if value.get("recipe") == "oga-hybrid":
                if hybrid_installed:
                    filtered[model] = value
            else:
                filtered[model] = value
        return filtered

    def filter_models_by_backend(self, models: dict) -> dict:
        """
        Returns a filtered dict of models that are enabled by the
        current environment.
        """
        hybrid_installed = (
            "onnxruntime-vitisai" in pkg_resources.working_set.by_key
            and "onnxruntime-genai-directml-ryzenai" in pkg_resources.working_set.by_key
        )
        filtered = {}
        for model, value in models.items():
            if value.get("recipe") == "oga-hybrid":
                if hybrid_installed:
                    filtered[model] = value
            else:
                filtered[model] = value
        return filtered


# This file was originally licensed under Apache 2.0. It has been modified.
# Modifications Copyright (c) 2025 AMD<|MERGE_RESOLUTION|>--- conflicted
+++ resolved
@@ -64,8 +64,6 @@
         the current installation.
         """
         return self.filter_models_by_backend(self.downloaded_models)
-<<<<<<< HEAD
-=======
 
     def download_gguf(self, model_config: LoadConfig) -> dict:
         """
@@ -105,7 +103,6 @@
 
         # Return a dict that points to the snapshot path of the downloaded GGUF files
         return snapshot_files
->>>>>>> 3dfaf99d
 
     def download_models(self, models: list[str]):
         """
