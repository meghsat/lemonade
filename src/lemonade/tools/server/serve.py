--- conflicted
+++ resolved
@@ -357,8 +357,15 @@
             # JinaAI routes (jina.ai/reranker/)
             self.app.post(f"{prefix}/reranking")(self.reranking)
             self.app.post(f"{prefix}/rerank")(self.reranking)
-
-<<<<<<< HEAD
+            
+            # Migration routes
+            self.app.get(f"{prefix}/migration/incompatible-models")(
+                self.get_incompatible_models
+            )
+            self.app.post(f"{prefix}/migration/cleanup")(
+                self.cleanup_incompatible_models
+            )
+
     async def add_local_model(
         self,
         model_name: str = Form(...),
@@ -529,14 +536,6 @@
             raise HTTPException(
                 status_code=status.HTTP_500_INTERNAL_SERVER_ERROR,
                 detail=f"Failed to upload model: {str(e)}",
-=======
-            # Migration routes
-            self.app.get(f"{prefix}/migration/incompatible-models")(
-                self.get_incompatible_models
-            )
-            self.app.post(f"{prefix}/migration/cleanup")(
-                self.cleanup_incompatible_models
->>>>>>> 54634085
             )
 
     async def set_log_level(self, config: LogLevelConfig):
