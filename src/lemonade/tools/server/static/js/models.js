// Model Management functionality

// State variables for model management
let currentLoadedModel = null;
let installedModels = new Set(); // Track which models are actually installed
let activeOperations = new Set(); // Track models currently being downloaded or loaded

// Make installedModels and activeOperations accessible globally
window.installedModels = installedModels;
window.activeOperations = activeOperations;
let currentCategory = 'hot';
let currentFilter = null;

// === Model Status Management ===

// Fetch installed models from the server
async function fetchInstalledModels() {
    try {
        const response = await httpJson(getServerBaseUrl() + '/api/v1/models');
        installedModels.clear();
        if (response && response.data) {
            response.data.forEach(model => {
                installedModels.add(model.id);
            });
        }
    } catch (error) {
        console.error('Error fetching installed models:', error);
        // If we can't fetch, assume all are installed to maintain current functionality
        const allModels = window.SERVER_MODELS || {};
        Object.keys(allModels).forEach(modelId => {
            installedModels.add(modelId);
        });
    }
}

// Check health endpoint to get current model status
async function checkModelHealth() {
    try {
        const response = await httpJson(getServerBaseUrl() + '/api/v1/health');
        return response;
    } catch (error) {
        console.error('Error checking model health:', error);
        return null;
    }
}

// Populate the model dropdown with all installed models
function populateModelDropdown() {
	const indicator = document.getElementById('model-status-indicator');
    const select = document.getElementById('model-select');
    select.innerHTML = '';
    
    // Add the default option
    const defaultOption = document.createElement('option');
    defaultOption.value = '';
    defaultOption.textContent = 'Click to select a model ▼';
    select.appendChild(defaultOption);

	// Add the hidden 'Server Offline' option
	const hiddenOption = document.createElement('option');
	hiddenOption.value = 'server-offline';
	hiddenOption.textContent = 'Server Offline';
	hiddenOption.hidden = true;
	select.appendChild(hiddenOption);
	
    // Get all installed models from the global set
    const sortedModels = Array.from(installedModels).sort();
    
    // Add options for each installed model
    sortedModels.forEach(modelId => {
        const option = document.createElement('option');
        option.value = modelId;
        option.textContent = modelId;
        select.appendChild(option);
    });
}

// Update model status indicator
async function updateModelStatusIndicator() {
    const indicator = document.getElementById('model-status-indicator');
    const select = document.getElementById('model-select');
	const buttonIcons = document.querySelectorAll('button');
      
    // Fetch both health and installed models
    const [health] = await Promise.all([
        checkModelHealth(),
        fetchInstalledModels()
    ]);
	
	// Populate the dropdown with the newly fetched installed models
    populateModelDropdown();

    // Refresh model management UI if we're on the models tab
    const modelsTab = document.getElementById('content-models');
    if (modelsTab && modelsTab.classList.contains('active')) {
        // Use the display-only version to avoid re-fetching data we just fetched
        refreshModelMgmtUIDisplay();
        
        // Also refresh the model browser to show updated button states
        if (currentCategory === 'hot') displayHotModels();
        else if (currentCategory === 'recipes') displayModelsByRecipe(currentFilter);
        else if (currentCategory === 'labels') displayModelsByLabel(currentFilter);
    }
	
    if (health && health.model_loaded) {
        // Model is loaded - show model name with online status
		indicator.classList.remove('online', 'offline', 'loading'); 
        currentLoadedModel = health.model_loaded;
        indicator.classList.add('loaded');
        select.value = currentLoadedModel;
        select.disabled = false;
		buttonIcons.forEach(btn => btn.disabled = false);
    } else if (health !== null) {
        // Server is online but no model loaded
		indicator.classList.remove('loaded', 'offline', 'loading');
        currentLoadedModel = null;
        indicator.classList.add('online');
        select.value = ''; // Set to the "Click to select a model ▼" option
        select.disabled = false;
		buttonIcons.forEach(btn => btn.disabled = false);
    } else {
        // Server is offline
		indicator.classList.remove('loaded', 'online', 'loading');
        currentLoadedModel = null;
		// Add the hidden 'Server Offline' option
		const hiddenOption = document.createElement('option');
		hiddenOption.value = 'server-offline';
		hiddenOption.textContent = 'Server Offline';
		hiddenOption.hidden = true;
		select.appendChild(hiddenOption);
        indicator.classList.add('offline');
        select.value = 'server-offline';
        select.disabled = true;
		buttonIcons.forEach(btn => btn.disabled = true);
		return;
    }
}

// Unload current model
async function unloadModel() {
    if (!currentLoadedModel) return;
    
    try {
        // Set loading state
        const indicator = document.getElementById('model-status-indicator');
        const select = document.getElementById('model-select');
        indicator.classList.remove('loaded', 'online', 'offline');
        indicator.classList.add('loading');
        select.disabled = true;
        select.value = currentLoadedModel; // Keep the selected model visible during unload

        await httpRequest(getServerBaseUrl() + '/api/v1/unload', {
            method: 'POST'
        });
        
        await updateModelStatusIndicator();
        
        // Refresh model list to show updated button states
        if (currentCategory === 'hot') displayHotModels();
        else if (currentCategory === 'recipes') displayModelsByRecipe(currentFilter);
        else if (currentCategory === 'labels') displayModelsByLabel(currentFilter);
    } catch (error) {
        console.error('Error unloading model:', error);
        showErrorBanner('Failed to unload model: ' + error.message);
        await updateModelStatusIndicator(); // Revert state on error
    }
}

// === Model Browser Management ===

// Update visibility of categories/subcategories based on available models
function updateCategoryVisibility() {
    const allModels = window.SERVER_MODELS || {};
    
    // Count models for each recipe
    const recipeCounts = {};
    const recipes = ['llamacpp', 'oga-hybrid', 'oga-npu', 'oga-cpu', 'flm'];
    recipes.forEach(recipe => {
        recipeCounts[recipe] = 0;
        Object.entries(allModels).forEach(([modelId, modelData]) => {
            if (modelData.recipe === recipe && (modelData.suggested || installedModels.has(modelId))) {
                recipeCounts[recipe]++;
            }
        });
        
        // Show/hide recipe subcategory
        const subcategory = document.querySelector(`[data-recipe="${recipe}"]`);
        if (subcategory) {
            subcategory.style.display = recipeCounts[recipe] > 0 ? 'block' : 'none';
        }
    });
}

// Toggle category in model browser (only for Hot Models now)
function toggleCategory(categoryName) {
    const header = document.querySelector(`[data-category="${categoryName}"] .category-header`);
    const content = document.getElementById(`category-${categoryName}`);
    
    if (categoryName === 'hot') {
        // Check if hot models is already selected
        const isCurrentlyActive = header.classList.contains('active');
        
        // Clear all other active states
        document.querySelectorAll('.subcategory').forEach(s => s.classList.remove('active'));
        
        if (!isCurrentlyActive) {
            // Show hot models
            header.classList.add('active');
            content.classList.add('expanded');
            currentCategory = categoryName;
            currentFilter = null;
            displayHotModels();
        }
        // If already active, keep it active (don't toggle off)
    }
}

// Show add model form in main area
function showAddModelForm() {
    // Clear all sidebar active states
    document.querySelectorAll('.category-header').forEach(h => h.classList.remove('active'));
    document.querySelectorAll('.category-content').forEach(c => c.classList.remove('expanded'));
    document.querySelectorAll('.subcategory').forEach(s => s.classList.remove('active'));
    
    // Highlight "Add a Model" as selected
    const addModelHeader = document.querySelector('[data-category="add"] .category-header');
    if (addModelHeader) {
        addModelHeader.classList.add('active');
    }
    
    // Hide model list and show form
    document.getElementById('model-list').style.display = 'none';
    document.getElementById('add-model-form-main').style.display = 'block';
    
    // Set current state
    currentCategory = 'add';
    currentFilter = null;
}

// Select recipe filter
function selectRecipe(recipe) {
    // Clear hot models active state
    document.querySelectorAll('.category-header').forEach(h => h.classList.remove('active'));
    document.querySelectorAll('.category-content').forEach(c => c.classList.remove('expanded'));
    
    // Clear all subcategory selections
    document.querySelectorAll('.subcategory').forEach(s => s.classList.remove('active'));
    
    // Set this recipe as active
    document.querySelector(`[data-recipe="${recipe}"]`).classList.add('active');
    
    currentCategory = 'recipes';
    currentFilter = recipe;
    displayModelsByRecipe(recipe);
}

// Select label filter
function selectLabel(label) {
    // Clear hot models active state
    document.querySelectorAll('.category-header').forEach(h => h.classList.remove('active'));
    document.querySelectorAll('.category-content').forEach(c => c.classList.remove('expanded'));
    
    // Clear all subcategory selections
    document.querySelectorAll('.subcategory').forEach(s => s.classList.remove('active'));
    
    // Set this label as active
    document.querySelector(`[data-label="${label}"]`).classList.add('active');
    
    currentCategory = 'labels';
    currentFilter = label;
    displayModelsByLabel(label);
}

// Display suggested models (Qwen3-0.6B-GGUF as default)
function displaySuggestedModels() {
    const modelList = document.getElementById('model-list');
    const allModels = window.SERVER_MODELS || {};
    
    modelList.innerHTML = '';
    
    // First show Qwen3-0.6B-GGUF as the default suggested model
    if (allModels['Qwen3-0.6B-GGUF']) {
        createModelItem('Qwen3-0.6B-GGUF', allModels['Qwen3-0.6B-GGUF'], modelList);
    }
    
    // Then show other suggested models (excluding the one already shown)
    Object.entries(allModels).forEach(([modelId, modelData]) => {
        if (modelData.suggested && modelId !== 'Qwen3-0.6B-GGUF') {
            createModelItem(modelId, modelData, modelList);
        }
    });
    
    if (modelList.innerHTML === '') {
        modelList.innerHTML = '<p>No suggested models available</p>';
    }
}

// Display hot models
function displayHotModels() {
    const modelList = document.getElementById('model-list');
    const addModelForm = document.getElementById('add-model-form-main');
    const allModels = window.SERVER_MODELS || {};
    
    // Show model list, hide form
    modelList.style.display = 'block';
    addModelForm.style.display = 'none';
    
    modelList.innerHTML = '';
    
    Object.entries(allModels).forEach(([modelId, modelData]) => {
        if (modelData.labels && modelData.labels.includes('hot') && (modelData.suggested || installedModels.has(modelId))) {
            createModelItem(modelId, modelData, modelList);
        }
    });
}

// Display models by recipe
function displayModelsByRecipe(recipe) {
    const modelList = document.getElementById('model-list');
    const addModelForm = document.getElementById('add-model-form-main');
    const allModels = window.SERVER_MODELS || {};
    
    // Show model list, hide form
    modelList.style.display = 'block';
    addModelForm.style.display = 'none';
    
    modelList.innerHTML = '';
    
    // Add FastFlowLM notice if this is the FLM recipe
    if (recipe === 'flm') {
        const notice = document.createElement('div');
        notice.className = 'flm-notice';
        notice.innerHTML = `
            <div class="flm-notice-content">
                <div class="flm-notice-icon">⚠️</div>
                <div class="flm-notice-text">
                    <strong><a href="https://github.com/FastFlowLM/FastFlowLM">FastFlowLM (FLM)</a> support in Lemonade is in Early Access.</strong> FLM is free for non-commercial use, however note that commercial licensing terms apply. Installing an FLM model will automatically launch the FLM installer, which will require you to accept the FLM license terms to continue. Contact <a href="mailto:lemonade@amd.com">lemonade@amd.com</a> for inquiries.
                </div>
            </div>
        `;
        modelList.appendChild(notice);
    }
    
    Object.entries(allModels).forEach(([modelId, modelData]) => {
        if (modelData.recipe === recipe && (modelData.suggested || installedModels.has(modelId))) {
            createModelItem(modelId, modelData, modelList);
        }
    });
}

// Display models by label
function displayModelsByLabel(label) {
    const modelList = document.getElementById('model-list');
    const addModelForm = document.getElementById('add-model-form-main');
    const allModels = window.SERVER_MODELS || {};
    
    // Show model list, hide form
    modelList.style.display = 'block';
    addModelForm.style.display = 'none';
    
    modelList.innerHTML = '';
    
    Object.entries(allModels).forEach(([modelId, modelData]) => {
        if (label === 'custom') {
            // Show user-added models (those starting with 'user.')
            if (modelId.startsWith('user.')) {
                createModelItem(modelId, modelData, modelList);
            }
        } else if (modelData.labels && modelData.labels.includes(label) && (modelData.suggested || installedModels.has(modelId))) {
            createModelItem(modelId, modelData, modelList);
        }
    });
}

// Create model item element
function createModelItem(modelId, modelData, container) {
    const item = document.createElement('div');
    item.className = 'model-item';
    
    const info = document.createElement('div');
    info.className = 'model-item-info';
    
    const name = document.createElement('div');
    name.className = 'model-item-name';
    name.appendChild(createModelNameWithLabels(modelId, window.SERVER_MODELS || {}));
    
    info.appendChild(name);
    
    // Only add description if it exists and is not empty
    if (modelData.description && modelData.description.trim()) {
        const description = document.createElement('div');
        description.className = 'model-item-description';
        description.textContent = modelData.description;
        info.appendChild(description);
    }
    
    const actions = document.createElement('div');
    actions.className = 'model-item-actions';
    
    // Check if model is actually installed by looking at the installedModels set
    const isInstalled = installedModels.has(modelId);
    const isLoaded = currentLoadedModel === modelId;
    
    if (!isInstalled) {
        const installBtn = document.createElement('button');
        installBtn.className = 'model-item-btn install';
        installBtn.textContent = '📥';
        installBtn.title = 'Install';
        installBtn.onclick = () => installModel(modelId);
        actions.appendChild(installBtn);
    } else {
        if (isLoaded) {
            const unloadBtn = document.createElement('button');
            unloadBtn.className = 'model-item-btn unload';
            unloadBtn.textContent = '⏏️';
            unloadBtn.title = 'Unload';
            unloadBtn.onclick = () => unloadModel();
            actions.appendChild(unloadBtn);
        } else {
            const loadBtn = document.createElement('button');
			const modelSelect = document.getElementById('model-select');
            loadBtn.className = 'model-item-btn load';
            loadBtn.textContent = '🚀';
            loadBtn.title = 'Load';
            loadBtn.onclick = () => {
                loadModelStandardized(modelId, {
                    loadButton: loadBtn,
                    onSuccess: (loadedModelId) => {
                        console.log(`Model ${loadedModelId} loaded successfully`);
                    },
                    onError: (error, failedModelId) => {
                        console.error(`Failed to load model ${failedModelId}:`, error);
                        showErrorBanner('Failed to load model: ' + error.message);
                    }
                });
            };
            actions.appendChild(loadBtn);
        }
        
        const deleteBtn = document.createElement('button');
        deleteBtn.className = 'model-item-btn delete';
        deleteBtn.textContent = '🗑️';
        deleteBtn.title = 'Delete';
        deleteBtn.onclick = () => deleteModel(modelId);
        actions.appendChild(deleteBtn);
    }
    
    item.appendChild(info);
    item.appendChild(actions);
    container.appendChild(item);
}

// Install model
async function installModel(modelId) {
    // Find the install button and show loading state
    const modelItems = document.querySelectorAll('.model-item');
    let installBtn = null;
    
    modelItems.forEach(item => {
        const nameElement = item.querySelector('.model-item-name .model-labels-container span');
        if (nameElement && nameElement.getAttribute('data-model-id') === modelId) {
            installBtn = item.querySelector('.model-item-btn.install');
        }
    });
    
    if (installBtn) {
        installBtn.disabled = true;
        installBtn.textContent = '⏳';
    }
    
    // Track this download as active
    activeOperations.add(modelId);
    
    try {
        const modelData = window.SERVER_MODELS[modelId];
        await httpRequest(getServerBaseUrl() + '/api/v1/pull', {
            method: 'POST',
            headers: { 'Content-Type': 'application/json' },
            body: JSON.stringify({ model_name: modelId, ...modelData })
        });
        
        // Download complete - remove from active operations
        activeOperations.delete(modelId);
        
        // Refresh installed models and model status
        await fetchInstalledModels();
        await updateModelStatusIndicator();
        
        // Refresh model dropdown in chat
        if (window.initializeModelDropdown) {
            window.initializeModelDropdown();
        }
        
        // Refresh model list
        if (currentCategory === 'hot') displayHotModels();
        else if (currentCategory === 'recipes') displayModelsByRecipe(currentFilter);
        else if (currentCategory === 'labels') displayModelsByLabel(currentFilter);
    } catch (error) {
        console.error('Error installing model:', error);
        showErrorBanner('Failed to install model: ' + error.message);
        
        // Remove from active operations on error too
        activeOperations.delete(modelId);
        
        // Reset button state on error
        if (installBtn) {
            installBtn.disabled = false;
            installBtn.textContent = '📥';
        }
    }
}


// Delete model
async function deleteModel(modelId) {
    if (!confirm(`Are you sure you want to delete the model "${modelId}"?`)) {
        return;
    }
    
    // Find the delete button and show loading state
    const modelItems = document.querySelectorAll('.model-item');
    let deleteBtn = null;
    
    modelItems.forEach(item => {
        const nameElement = item.querySelector('.model-item-name .model-labels-container span');
        if (nameElement && nameElement.getAttribute('data-model-id') === modelId) {
            deleteBtn = item.querySelector('.model-item-btn.delete');
        }
    });
    
    if (deleteBtn) {
        deleteBtn.disabled = true;
        deleteBtn.textContent = '⏳';
    }
    
    try {
        await httpRequest(getServerBaseUrl() + '/api/v1/delete', {
            method: 'POST',
            headers: { 'Content-Type': 'application/json' },
            body: JSON.stringify({ model_name: modelId })
        });
        installedModels.delete(modelId);
        // Remove custom models from SERVER_MODELS to prevent them from reappearing without having to do a manual refresh
        if (modelId.startsWith('user.')) {
            delete window.SERVER_MODELS[modelId];
        }
        // Refresh installed models and model status
        await fetchInstalledModels();
        await updateModelStatusIndicator();
        
        // Refresh model dropdown in chat
        if (window.initializeModelDropdown) {
            window.initializeModelDropdown();
        }
        
        // Refresh model list
        if (currentCategory === 'hot') displayHotModels();
        else if (currentCategory === 'recipes') displayModelsByRecipe(currentFilter);
        else if (currentCategory === 'labels') displayModelsByLabel(currentFilter);
    } catch (error) {
        console.error('Error deleting model:', error);
        showErrorBanner('Failed to delete model: ' + error.message);
        
        // Reset button state on error
        if (deleteBtn) {
            deleteBtn.disabled = false;
            deleteBtn.textContent = '🗑️';
        }
    }
}

// === Model Name Display ===

// Create model name with labels
function createModelNameWithLabels(modelId, serverModels) {
    const modelData = serverModels[modelId];
    const container = document.createElement('div');
    container.className = 'model-labels-container';
    
    // Model name
    const nameSpan = document.createElement('span');

    // Store the original modelId as a data attribute for button finding
    nameSpan.setAttribute('data-model-id', modelId);
    
    // Append size if available
    let displayName = modelId;
    if (modelData && typeof modelData.size === 'number') {
        displayName += ` (${modelData.size} GB)`;
    }
    nameSpan.textContent = displayName;
    container.appendChild(nameSpan);
    
    // Labels
    if (modelData && modelData.labels && Array.isArray(modelData.labels)) {
        modelData.labels.forEach(label => {
            const labelLower = label.toLowerCase();
            
            // Skip "hot" labels since they have their own section
            if (labelLower === 'hot') {
                return;
            }
            
            const labelSpan = document.createElement('span');
            let labelClass = 'other';
            if (labelLower === 'vision') {
                labelClass = 'vision';
            } else if (labelLower === 'embeddings') {
                labelClass = 'embeddings';
            } else if (labelLower === 'reasoning') {
                labelClass = 'reasoning';
            } else if (labelLower === 'reranking') {
                labelClass = 'reranking';
            } else if (labelLower === 'coding') {
                labelClass = 'coding';
            } else if (labelLower === 'tool-calling') {
                labelClass = 'tool-calling';
            }
            labelSpan.className = `model-label ${labelClass}`;
            labelSpan.textContent = label;
            container.appendChild(labelSpan);
        });
    }
    
    return container;
}

// === Model Management Table (for models tab) ===

// Initialize model management functionality when DOM is loaded
document.addEventListener('DOMContentLoaded', async function() {
    // Set up model status controls
    const unloadBtn = document.getElementById('model-unload-btn');
    if (unloadBtn) {
        unloadBtn.onclick = unloadModel;
    }
    
    // Initial fetch of model data - this will populate installedModels
    await updateModelStatusIndicator();
    
    // Update category visibility on initial load
    updateCategoryVisibility();
    
    // Initialize model browser with hot models
    displayHotModels();
    
    // Initial load of model management UI - this will use the populated installedModels
    await refreshModelMgmtUI();
    
    // Refresh when switching to the models tab
    const modelsTab = document.getElementById('tab-models');
    if (modelsTab) {
        modelsTab.addEventListener('click', refreshModelMgmtUI);
    }
    
    // Set up register model form
    setupRegisterModelForm();
    setupFolderSelection();
    
    // Set up smart periodic refresh to detect external model changes
    // Poll every 15 seconds (much less aggressive than 1 second)
    // Only poll when page is visible to save resources
    let pollInterval = null;
    
    function startPolling() {
        if (!pollInterval) {
            pollInterval = setInterval(async () => {
                // Only update if page is visible AND no active operations
                // Skip polling during downloads/loads to prevent false positives
                if (document.visibilityState === 'visible' && activeOperations.size === 0) {
                    await updateModelStatusIndicator();
                }
            }, 15000); // Check every 15 seconds
        }
    }
    
    function stopPolling() {
        if (pollInterval) {
            clearInterval(pollInterval);
            pollInterval = null;
        }
    }
    
    // Start polling when page is visible, stop when hidden
    document.addEventListener('visibilitychange', () => {
        if (document.visibilityState === 'visible') {
            // Page became visible - update immediately and resume polling
            updateModelStatusIndicator();
            startPolling();
        } else {
            // Page hidden - stop polling to save resources
            stopPolling();
        }
    });
    
    // Start polling initially
    startPolling();
});

// Toggle Add Model form
function toggleAddModelForm() {
    const form = document.querySelector('.model-mgmt-register-form');
    form.classList.toggle('collapsed');
}

// Helper function to render a model table section
function renderModelTable(tbody, models, allModels, emptyMessage) {
    tbody.innerHTML = '';
    if (models.length === 0) {
        const tr = document.createElement('tr');
        const td = document.createElement('td');
        td.colSpan = 2;
        td.textContent = emptyMessage;
        td.style.textAlign = 'center';
        td.style.fontStyle = 'italic';
        td.style.color = '#666';
        td.style.padding = '1em';
        tr.appendChild(td);
        tbody.appendChild(tr);
    } else {
        models.forEach(mid => {
            const tr = document.createElement('tr');
            const tdName = document.createElement('td');
            
            tdName.appendChild(createModelNameWithLabels(mid, allModels));
            tdName.style.paddingRight = '1em';
            tdName.style.verticalAlign = 'middle';
            const tdBtn = document.createElement('td');
            tdBtn.style.width = '1%';
            tdBtn.style.verticalAlign = 'middle';
            const btn = document.createElement('button');
            btn.textContent = '+';
            btn.title = 'Install model';
            btn.onclick = async function() {
                btn.disabled = true;
                btn.textContent = '⏳';
                btn.classList.add('installing-btn');
                
                // Track this download as active
                activeOperations.add(mid);
                
                try {
                    await httpRequest(getServerBaseUrl() + '/api/v1/pull', {
                        method: 'POST',
                        headers: { 'Content-Type': 'application/json' },
                        body: JSON.stringify({ model_name: mid })
                    });
                    
                    // Download complete - remove from active operations
                    activeOperations.delete(mid);
                    
                    await refreshModelMgmtUI();
                    // Update chat dropdown too if loadModels function exists
                    if (typeof loadModels === 'function') {
                        await loadModels();
                    }
                } catch (e) {
                    btn.textContent = 'Error';
                    btn.disabled = false;
                    showErrorBanner(`Failed to install model: ${e.message}`);
                    
                    // Remove from active operations on error too
                    activeOperations.delete(mid);
                }
            };
            tdBtn.appendChild(btn);
            tr.appendChild(tdName);
            tr.appendChild(tdBtn);
            tbody.appendChild(tr);
        });
    }
}

// Model Management Tab Logic
async function refreshModelMgmtUI() {
    // Get installed models from /api/v1/models
    let installed = [];
    try {
        const data = await httpJson(getServerBaseUrl() + '/api/v1/models');
        if (data.data && Array.isArray(data.data)) {
            installed = data.data.map(m => m.id || m.name || m);
        }
    } catch (e) {
        showErrorBanner(`Error loading models: ${e.message}`);
    }
    
    // Update the global installedModels set
    installedModels.clear();
    installed.forEach(modelId => {
        installedModels.add(modelId);
    });
    
    // All models from server_models.json (window.SERVER_MODELS)
    const allModels = window.SERVER_MODELS || {};
    
    // Separate hot models and regular suggested models not installed
    const hotModels = [];
    const regularSuggested = [];
    
    Object.keys(allModels).forEach(k => {
        if (allModels[k].suggested && !installed.includes(k)) {
            const modelData = allModels[k];
            const hasHotLabel = modelData.labels && modelData.labels.some(label => 
                label.toLowerCase() === 'hot'
            );
            
            if (hasHotLabel) {
                hotModels.push(k);
            } else {
                regularSuggested.push(k);
            }
        }
    });
    
    // Render installed models as a table (two columns, second is invisible)
    const installedTbody = document.getElementById('installed-models-tbody');
    if (installedTbody) {
        installedTbody.innerHTML = '';
        installed.forEach(function(mid) {
            var tr = document.createElement('tr');
            var tdName = document.createElement('td');
            
            tdName.appendChild(createModelNameWithLabels(mid, allModels));
            tdName.style.paddingRight = '1em';
            tdName.style.verticalAlign = 'middle';
            
            var tdBtn = document.createElement('td');
            tdBtn.style.width = '1%';
            tdBtn.style.verticalAlign = 'middle';
            const btn = document.createElement('button');
            btn.textContent = '−';
            btn.title = 'Delete model';
            btn.style.cursor = 'pointer';
            btn.onclick = async function() {
                if (!confirm(`Are you sure you want to delete the model "${mid}"?`)) {
                    return;
                }
                btn.disabled = true;
                btn.textContent = '⏳';
                btn.style.backgroundColor = '#888';
                try {
                    await httpRequest(getServerBaseUrl() + '/api/v1/delete', {
                        method: 'POST',
                        headers: { 'Content-Type': 'application/json' },
                        body: JSON.stringify({ model_name: mid })
                    });
                    await refreshModelMgmtUI();
                    // Update chat dropdown too if loadModels function exists
                    if (typeof loadModels === 'function') {
                        await loadModels();
                    }
                } catch (e) {
                    btn.textContent = 'Error';
                    btn.disabled = false;
                    btn.style.backgroundColor = '';
                    showErrorBanner(`Failed to delete model: ${e.message}`);
                }
            };
            tdBtn.appendChild(btn);
            tr.appendChild(tdName);
            tr.appendChild(tdBtn);
            installedTbody.appendChild(tr);
        });
    }
    
    // Render hot models and suggested models using the helper function
    const hotTbody = document.getElementById('hot-models-tbody');
    const suggestedTbody = document.getElementById('suggested-models-tbody');
    
    if (hotTbody) {
        renderModelTable(hotTbody, hotModels, allModels, "Nice, you've already installed all these models!");
    }
    if (suggestedTbody) {
        renderModelTable(suggestedTbody, regularSuggested, allModels, "Nice, you've already installed all these models!");
    }
    
    // Refresh model dropdown in chat after updating installed models
    if (window.initializeModelDropdown) {
        window.initializeModelDropdown();
    }
    
    // Update system message when installed models change
    if (window.displaySystemMessage) {
        window.displaySystemMessage();
    }
}

// Make refreshModelMgmtUI globally accessible
window.refreshModelMgmtUI = refreshModelMgmtUI;

// Display-only version that uses already-fetched installedModels data
function refreshModelMgmtUIDisplay() {
    // Use the already-populated installedModels set
    const installed = Array.from(installedModels);
    
    // All models from server_models.json (window.SERVER_MODELS)
    const allModels = window.SERVER_MODELS || {};
    
    // Separate hot models and regular suggested models not installed
    const hotModels = [];
    const regularSuggested = [];
    
    Object.keys(allModels).forEach(k => {
        if (allModels[k].suggested && !installed.includes(k)) {
            if (allModels[k].labels && allModels[k].labels.some(label => label.toLowerCase() === 'hot')) {
                hotModels.push(k);
            } else {
                regularSuggested.push(k);
            }
        }
    });
    
    // Render installed models as a table (two columns, second is invisible)
    const installedTbody = document.getElementById('installed-models-tbody');
    if (installedTbody) {
        installedTbody.innerHTML = '';
        installed.forEach(function(mid) {
            var tr = document.createElement('tr');
            var tdName = document.createElement('td');
            
            tdName.appendChild(createModelNameWithLabels(mid, allModels));
            tdName.style.paddingRight = '1em';
            tdName.style.verticalAlign = 'middle';
            
            var tdBtn = document.createElement('td');
            tdBtn.style.width = '1%';
            tdBtn.style.verticalAlign = 'middle';
            const btn = document.createElement('button');
            btn.textContent = '−';
            btn.className = 'btn-remove-model';
            btn.style.minWidth = '24px';
            btn.style.padding = '2px 8px';
            btn.style.fontSize = '16px';
            btn.style.lineHeight = '1';
            btn.style.border = '1px solid #ddd';
            btn.style.backgroundColor = '#f8f9fa';
            btn.style.cursor = 'pointer';
            btn.style.borderRadius = '4px';
            btn.title = 'Remove this model';
            btn.onclick = async function() {
                if (confirm(`Are you sure you want to remove the model "${mid}"?`)) {
                    btn.disabled = true;
                    btn.textContent = '⏳';
                    const originalBgColor = btn.style.backgroundColor;
                    btn.style.backgroundColor = '#888';
                    try {
                        await httpRequest(getServerBaseUrl() + '/api/v1/delete', {
                            method: 'POST',
                            headers: { 'Content-Type': 'application/json' },
                            body: JSON.stringify({ model_name: mid })
                        });
                        await refreshModelMgmtUI();
                    } catch (error) {
                        console.error('Error removing model:', error);
                        showErrorBanner('Failed to remove model: ' + error.message);
                        // Reset button state on error
                        btn.disabled = false;
                        btn.textContent = '−';
                        btn.style.backgroundColor = originalBgColor;
                    }
                }
            };
            tdBtn.appendChild(btn);
            tr.appendChild(tdName);
            tr.appendChild(tdBtn);
            installedTbody.appendChild(tr);
        });
    }
    
    // Render hot models and suggested models using the helper function
    const hotTbody = document.getElementById('hot-models-tbody');
    const suggestedTbody = document.getElementById('suggested-models-tbody');
    
    if (hotTbody) {
        renderModelTable(hotTbody, hotModels, allModels, "Nice, you've already installed all these models!");
    }
    if (suggestedTbody) {
        renderModelTable(suggestedTbody, regularSuggested, allModels, "Nice, you've already installed all these models!");
    }
    
    // Refresh model dropdown in chat after updating installed models
    if (window.initializeModelDropdown) {
        window.initializeModelDropdown();
    }
}

// Set up the register model form
function setupRegisterModelForm() {
    const registerForm = document.getElementById('register-model-form');
    const registerStatus = document.getElementById('register-model-status');
    
    if (registerForm && registerStatus) {
        registerForm.onsubmit = async function(e) {
            e.preventDefault();
            registerStatus.textContent = '';
            let name = document.getElementById('register-model-name').value.trim();
            
            // Always prepend 'user.' if not already present
            if (!name.startsWith('user.')) {
                name = 'user.' + name;
            }

            // Check if model name already exists
            const allModels = window.SERVER_MODELS || {};
            if (allModels[name] || installedModels.has(name)) {
                showErrorBanner('Model name already exists. Please enter a different name.');
                registerStatus.textContent = 'Model name already exists';
                registerStatus.style.color = '#b10819ff';
                registerStatus.className = 'register-status error';
                return;
            }

            const checkpoint = document.getElementById('register-checkpoint').value.trim();
            const recipe = document.getElementById('register-recipe').value;
            const reasoning = document.getElementById('register-reasoning').checked;
            const vision = document.getElementById('register-vision').checked;
            const mmproj = document.getElementById('register-mmproj').value.trim();
            
            if (!name || !recipe) { 
                return; 
            }
            
            const btn = document.getElementById('register-submit');
            btn.disabled = true;
            btn.textContent = 'Installing...';
            
            try {
                if (isLocalModel && selectedModelFiles) {
                    if (recipe === 'llamacpp' && !Array.from(selectedModelFiles).some(file => file.name.toLowerCase().endsWith('.gguf'))) {
                        throw new Error('No .gguf files found in the selected folder for llamacpp');
                    }

                    const formData = new FormData();
                    formData.append('model_name', name);
                    formData.append('checkpoint', checkpoint);
                    formData.append('recipe', recipe);
                    formData.append('reasoning', reasoning);
                    formData.append('vision', vision);
                    if (mmproj) formData.append('mmproj', mmproj);
                    Array.from(selectedModelFiles).forEach(file => {
                        formData.append('model_files', file, file.webkitRelativePath);
                    });

                    await httpRequest(getServerBaseUrl() + '/api/v1/add-local-model', {
                        method: 'POST',
                        body: formData
                    });
                }
                else {
                    if (!checkpoint) {
                        throw new Error('Checkpoint is required for remote models');
                    }
                    const payload = { model_name: name, recipe, reasoning, vision };
                    if (checkpoint) payload.checkpoint = checkpoint;
                    if (mmproj) payload.mmproj = mmproj;
                    
                    await httpRequest(getServerBaseUrl() + '/api/v1/pull', {
                        method: 'POST',
                        headers: { 'Content-Type': 'application/json' },
                        body: JSON.stringify(payload)
                    });
                }

                registerStatus.textContent = 'Model installed!';
                registerStatus.style.color = '#0eaf51ff';
                registerStatus.className = 'register-status success';

                // Add custom model to SERVER_MODELS so it appears in the UI without having to do a manual refresh
                if (name.startsWith('user.')) {
                    const labels = ['custom'];
                    if (vision) labels.push('vision');
                    if (reasoning) labels.push('reasoning');

                    window.SERVER_MODELS[name] = {
                        recipe: recipe,
                        labels: labels
                    };
                    if (checkpoint) window.SERVER_MODELS[name].checkpoint = checkpoint;
                    if (mmproj) window.SERVER_MODELS[name].mmproj = mmproj;
                }

                registerForm.reset();
                isLocalModel = false;
                selectedModelFiles = null;
                document.getElementById('folder-input').value = '';

                await refreshModelMgmtUI();
                // Update chat dropdown too if loadModels function exists
                if (typeof loadModels === 'function') {
                    await loadModels();
                }
            } catch (e) {
                registerStatus.textContent = e.message + ' See the Lemonade Server log for details.';
                registerStatus.style.color = '#dc3545';
                registerStatus.className = 'register-status error';
                showErrorBanner(`Model install failed: ${e.message}`);
            }
            
            btn.disabled = false;
            btn.textContent = 'Install';
            refreshModelMgmtUI();
        };
    }
}
let isLocalModel = false;
let selectedModelFiles = null;
// Helper function to find mmproj file in selected folder
function findMmprojFile(files) {
    for (let i = 0; i < files.length; i++) {
        const file = files[i];
        const fileName = file.name.toLowerCase();
        const relativePath = file.webkitRelativePath;

        // Check if file contains 'mmproj' and has .gguf extension
        if (fileName.includes('mmproj') && fileName.endsWith('.gguf')) {
            // Return just the filename (last part of the path)
            return relativePath.split('/').pop();
        }
    }
    return null;
}
<<<<<<< HEAD

// Helper function to find all non-mmproj GGUF files in selected folder
function findGgufFiles(files) {
    const ggufFiles = [];
    for (let i = 0; i < files.length; i++) {
        const file = files[i];
        const fileName = file.name.toLowerCase();
        const relativePath = file.webkitRelativePath;

        // Check if file has .gguf extension but is NOT an mmproj file
        if (fileName.endsWith('.gguf') && !fileName.includes('mmproj')) {
            // Store just the filename (last part of the path)
            ggufFiles.push(relativePath.split('/').pop());
        }
    }
    return ggufFiles;
}

// Helper function to check GGUF files and show appropriate banners
function checkGgufFilesAndShowBanner(files) {
    const recipeSelect = document.getElementById('register-recipe');

    // Only check if llamacpp is selected
    if (!recipeSelect || recipeSelect.value !== 'llamacpp') {
        return;
    }

    const mmprojFile = findMmprojFile(files);
    const ggufFiles = findGgufFiles(files);

    // Hide any existing banners first
    hideErrorBanner();

    if (ggufFiles.length > 1) {
        // Multiple GGUF files detected
        const folderPath = files[0].webkitRelativePath.split('/')[0];
        let bannerMsg = `More than one variant detected. Please clarify them at the end of the checkpoint name like:\n<folder_name>:<variant>\nExample: ${folderPath}:${ggufFiles[0]}`;

        if (mmprojFile) {
            bannerMsg += `\n\nDon't forget to enter the mmproj file name and check the 'vision' checkbox if it is a vision model.`;
        }

        showBanner(bannerMsg, 'warning');
    } else if (mmprojFile) {
        // MMproj detected
        showBanner("MMproj detected and populated. Please validate the file name and check the 'vision' checkbox if it is a vision model.", 'success');
    }
}
// Helper function to auto-fill mmproj field if llamacpp is selected
function autoFillMmproj() {
    const recipeSelect = document.getElementById('register-recipe');
    const mmprojInput = document.getElementById('register-mmproj');

    if (recipeSelect && mmprojInput && isLocalModel && selectedModelFiles) {
        const selectedRecipe = recipeSelect.value;

        if (selectedRecipe === 'llamacpp') {
            const mmprojFile = findMmprojFile(selectedModelFiles);
            if (mmprojFile) {
                mmprojInput.value = mmprojFile;
            }

=======

// Helper function to find all non-mmproj GGUF files in selected folder
function findGgufFiles(files) {
    const ggufFiles = [];
    for (let i = 0; i < files.length; i++) {
        const file = files[i];
        const fileName = file.name.toLowerCase();
        const relativePath = file.webkitRelativePath;

        // Check if file has .gguf extension but is NOT an mmproj file
        if (fileName.endsWith('.gguf') && !fileName.includes('mmproj')) {
            // Store just the filename (last part of the path)
            ggufFiles.push(relativePath.split('/').pop());
        }
    }
    return ggufFiles;
}

// Helper function to check GGUF files and show appropriate banners
function checkGgufFilesAndShowBanner(files) {
    const recipeSelect = document.getElementById('register-recipe');

    // Only check if llamacpp is selected
    if (!recipeSelect || recipeSelect.value !== 'llamacpp') {
        return;
    }

    const mmprojFile = findMmprojFile(files);
    const ggufFiles = findGgufFiles(files);

    // Hide any existing banners first
    hideErrorBanner();

    if (ggufFiles.length > 1) {
        // Multiple GGUF files detected
        const folderPath = files[0].webkitRelativePath.split('/')[0];
        let bannerMsg = `More than one variant detected. Please clarify them at the end of the checkpoint name like:\n<folder_name>:<variant>\nExample: ${folderPath}:${ggufFiles[0]}`;

        if (mmprojFile) {
            bannerMsg += `\n\nDon't forget to enter the mmproj file name and check the 'vision' checkbox if it is a vision model.`;
        }

        showBanner(bannerMsg, 'warning');
    } else if (mmprojFile) {
        // MMproj detected
        showBanner("MMproj detected and populated. Please validate the file name and check the 'vision' checkbox if it is a vision model.", 'success');
    }
}
// Helper function to auto-fill mmproj field if llamacpp is selected
function autoFillMmproj() {
    const recipeSelect = document.getElementById('register-recipe');
    const mmprojInput = document.getElementById('register-mmproj');

    if (recipeSelect && mmprojInput && isLocalModel && selectedModelFiles) {
        const selectedRecipe = recipeSelect.value;

        if (selectedRecipe === 'llamacpp') {
            const mmprojFile = findMmprojFile(selectedModelFiles);
            if (mmprojFile) {
                mmprojInput.value = mmprojFile;
            }

>>>>>>> 6c6d3794
            // Check GGUF files and show appropriate banner
            checkGgufFilesAndShowBanner(selectedModelFiles);
        } else {
            // Hide banners if not llamacpp
            hideErrorBanner();
        }
    }
}
function setupFolderSelection() {
    const selectFolderBtn = document.getElementById('select-folder-btn');
    const folderInput = document.getElementById('folder-input');
    const checkpointInput = document.getElementById('register-checkpoint');
    const recipeSelect = document.getElementById('register-recipe');

    if (selectFolderBtn && folderInput && checkpointInput) {
        selectFolderBtn.addEventListener('click', () => {
            folderInput.click();
        });

        folderInput.addEventListener('change', (event) => {
            const files = event.target.files;
            if (files.length > 0) {
                const firstFile = files[0];
                const folderPath = firstFile.webkitRelativePath.split('/')[0];
                checkpointInput.value = folderPath;
                isLocalModel = true;
                selectedModelFiles = files;

                // Auto-fill mmproj if llamacpp is already selected
                autoFillMmproj();
            }
            else {
                isLocalModel = false;
                selectedModelFiles = null;
                checkpointInput.value = '';
                hideErrorBanner();
            }
        });

        // Add listener to recipe dropdown to auto-fill mmproj when changed to llamacpp
        if (recipeSelect) {
            recipeSelect.addEventListener('change', () => {
                autoFillMmproj();
            });
        }
    }
}
// === Migration/Cleanup Functions ===

// Store incompatible models data globally
let incompatibleModelsData = null;

// Check for incompatible models on page load
async function checkIncompatibleModels() {
    try {
        const response = await httpJson(getServerBaseUrl() + '/api/v1/migration/incompatible-models');
        incompatibleModelsData = response;

        if (response.count > 0) {
            showMigrationBanner(response.count, response.total_size);
        }
    } catch (error) {
        console.error('Error checking for incompatible models:', error);
    }
}

// Show migration banner
function showMigrationBanner(count, totalSize) {
    const banner = document.getElementById('migration-banner');
    const msg = document.getElementById('migration-banner-msg');

    const sizeGB = (totalSize / (1024 * 1024 * 1024)).toFixed(1);
    msg.textContent = `Found ${count} incompatible RyzenAI model${count > 1 ? 's' : ''} (${sizeGB} GB). Clean up to free disk space.`;
    banner.style.display = 'flex';
}

// Hide migration banner
function hideMigrationBanner() {
    const banner = document.getElementById('migration-banner');
    banner.style.display = 'none';
}

// Show migration modal with model list
function showMigrationModal() {
    if (!incompatibleModelsData || incompatibleModelsData.count === 0) {
        return;
    }

    const modal = document.getElementById('migration-modal');
    const modelList = document.getElementById('migration-model-list');
    const totalSize = document.getElementById('migration-total-size');

    // Populate model list
    modelList.innerHTML = '';
    incompatibleModelsData.models.forEach(model => {
        const item = document.createElement('div');
        item.className = 'migration-model-item';

        const nameSpan = document.createElement('span');
        nameSpan.className = 'migration-model-name';
        nameSpan.textContent = model.name;

        const sizeSpan = document.createElement('span');
        sizeSpan.className = 'migration-model-size';
        sizeSpan.textContent = model.size_formatted;

        item.appendChild(nameSpan);
        item.appendChild(sizeSpan);
        modelList.appendChild(item);
    });

    // Set total size
    const sizeGB = (incompatibleModelsData.total_size / (1024 * 1024 * 1024)).toFixed(1);
    totalSize.textContent = `${sizeGB} GB`;

    modal.style.display = 'flex';
}

// Hide migration modal
function hideMigrationModal() {
    const modal = document.getElementById('migration-modal');
    modal.style.display = 'none';
}

// Delete incompatible models
async function deleteIncompatibleModels() {
    if (!incompatibleModelsData || incompatibleModelsData.count === 0) {
        return;
    }

    const modelPaths = incompatibleModelsData.models.map(m => m.path);

    try {
        // Disable buttons during deletion
        const deleteBtn = document.querySelector('.delete-btn');
        const cancelBtn = document.querySelector('.cancel-btn');
        deleteBtn.disabled = true;
        cancelBtn.disabled = true;
        deleteBtn.textContent = 'Deleting...';

        const response = await httpRequest(getServerBaseUrl() + '/api/v1/migration/cleanup', {
            method: 'POST',
            headers: { 'Content-Type': 'application/json' },
            body: JSON.stringify({ model_paths: modelPaths })
        });

        const result = await response.json();

        // Close modal
        hideMigrationModal();

        // Hide banner
        hideMigrationBanner();

        // Show success message
        showSuccessMessage(`Successfully deleted ${result.success_count} model${result.success_count > 1 ? 's' : ''}, freed ${result.freed_size_formatted}`);

        // Clear cached data
        incompatibleModelsData = null;

    } catch (error) {
        console.error('Error deleting incompatible models:', error);
        showErrorBanner('Failed to delete models: ' + error.message);

        // Re-enable buttons
        const deleteBtn = document.querySelector('.delete-btn');
        const cancelBtn = document.querySelector('.cancel-btn');
        deleteBtn.disabled = false;
        cancelBtn.disabled = false;
        deleteBtn.textContent = 'Delete All';
    }
}

// Show success message (reuse error banner with green color)
function showSuccessMessage(message) {
    const banner = document.getElementById('error-banner');
    const msg = document.getElementById('error-banner-msg');
    msg.textContent = message;
    banner.style.backgroundColor = '#2d7f47';
    banner.style.display = 'flex';

    // Auto-hide after 5 seconds
    setTimeout(() => {
        banner.style.display = 'none';
        banner.style.backgroundColor = ''; // Reset to default
    }, 5000);
}

// Check for incompatible models when page loads
document.addEventListener('DOMContentLoaded', function() {
    // Run check after a short delay to let the page load
    setTimeout(checkIncompatibleModels, 1000);
});

// Make functions globally available for HTML onclick handlers and other components
window.toggleCategory = toggleCategory;
window.selectRecipe = selectRecipe;
window.selectLabel = selectLabel;
window.showAddModelForm = showAddModelForm;
window.unloadModel = unloadModel;
window.installModel = installModel;
window.deleteModel = deleteModel;
window.showMigrationModal = showMigrationModal;
window.hideMigrationModal = hideMigrationModal;
window.hideMigrationBanner = hideMigrationBanner;
window.deleteIncompatibleModels = deleteIncompatibleModels;<|MERGE_RESOLUTION|>--- conflicted
+++ resolved
@@ -1119,7 +1119,6 @@
     }
     return null;
 }
-<<<<<<< HEAD
 
 // Helper function to find all non-mmproj GGUF files in selected folder
 function findGgufFiles(files) {
@@ -1182,70 +1181,6 @@
                 mmprojInput.value = mmprojFile;
             }
 
-=======
-
-// Helper function to find all non-mmproj GGUF files in selected folder
-function findGgufFiles(files) {
-    const ggufFiles = [];
-    for (let i = 0; i < files.length; i++) {
-        const file = files[i];
-        const fileName = file.name.toLowerCase();
-        const relativePath = file.webkitRelativePath;
-
-        // Check if file has .gguf extension but is NOT an mmproj file
-        if (fileName.endsWith('.gguf') && !fileName.includes('mmproj')) {
-            // Store just the filename (last part of the path)
-            ggufFiles.push(relativePath.split('/').pop());
-        }
-    }
-    return ggufFiles;
-}
-
-// Helper function to check GGUF files and show appropriate banners
-function checkGgufFilesAndShowBanner(files) {
-    const recipeSelect = document.getElementById('register-recipe');
-
-    // Only check if llamacpp is selected
-    if (!recipeSelect || recipeSelect.value !== 'llamacpp') {
-        return;
-    }
-
-    const mmprojFile = findMmprojFile(files);
-    const ggufFiles = findGgufFiles(files);
-
-    // Hide any existing banners first
-    hideErrorBanner();
-
-    if (ggufFiles.length > 1) {
-        // Multiple GGUF files detected
-        const folderPath = files[0].webkitRelativePath.split('/')[0];
-        let bannerMsg = `More than one variant detected. Please clarify them at the end of the checkpoint name like:\n<folder_name>:<variant>\nExample: ${folderPath}:${ggufFiles[0]}`;
-
-        if (mmprojFile) {
-            bannerMsg += `\n\nDon't forget to enter the mmproj file name and check the 'vision' checkbox if it is a vision model.`;
-        }
-
-        showBanner(bannerMsg, 'warning');
-    } else if (mmprojFile) {
-        // MMproj detected
-        showBanner("MMproj detected and populated. Please validate the file name and check the 'vision' checkbox if it is a vision model.", 'success');
-    }
-}
-// Helper function to auto-fill mmproj field if llamacpp is selected
-function autoFillMmproj() {
-    const recipeSelect = document.getElementById('register-recipe');
-    const mmprojInput = document.getElementById('register-mmproj');
-
-    if (recipeSelect && mmprojInput && isLocalModel && selectedModelFiles) {
-        const selectedRecipe = recipeSelect.value;
-
-        if (selectedRecipe === 'llamacpp') {
-            const mmprojFile = findMmprojFile(selectedModelFiles);
-            if (mmprojFile) {
-                mmprojInput.value = mmprojFile;
-            }
-
->>>>>>> 6c6d3794
             // Check GGUF files and show appropriate banner
             checkGgufFilesAndShowBanner(selectedModelFiles);
         } else {
